--- conflicted
+++ resolved
@@ -1,7 +1,4 @@
-<<<<<<< HEAD
-nullboot (0.4.0-0ubuntu0.22.04.1) jammy; urgency=medium
-=======
-nullboot (0.5.0-0ubuntu1) noble; urgency=medium
+nullboot (0.5.0-0ubuntu0.22.04.1) jammy; urgency=medium
 
   [ Julian Andres Klode ]
   * Target Go 1.18 to allow newer dependencies with bug fixes
@@ -19,8 +16,7 @@
 
  -- Julian Andres Klode <juliank@ubuntu.com>  Mon, 04 Dec 2023 12:30:07 +0100
 
-nullboot (0.4.0-0ubuntu1) kinetic; urgency=medium
->>>>>>> 71be8221
+nullboot (0.4.0-0ubuntu0.22.04.1) jammy; urgency=medium
 
   * nullboot 0.4.0 for jammy (LP: #1990504)
   * Feature:

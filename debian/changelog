<<<<<<< HEAD
nullboot (0.2.2-0ubuntu0.20.04.1) focal; urgency=medium
=======
nullboot (0.3.0-0ubuntu1) jammy; urgency=medium

   * Bug fix:
     - Correctly handle deletion of boot entries
   * Misc:
     - Update dependencies to latest versions
   * GitHub:
     - Configure dependabot
     - Configure CodeQL
   * Packaging:
     - debian/copyright: Add GPL-3 common-licenses reference

 -- Julian Andres Klode <juliank@ubuntu.com>  Wed, 13 Apr 2022 18:29:56 +0200

nullboot (0.2.2-0ubuntu1) jammy; urgency=medium
>>>>>>> 6487effb

  * Backport to focal (LP: #1968152)
    - Build with golang-1.16
    - Point debian-branch to ubuntu/focal
  * shim: fallback: Terminate optional data (kernel) with space

 -- Julian Andres Klode <juliank@ubuntu.com>  Thu, 07 Apr 2022 12:15:50 +0200

nullboot (0.2.1-0ubuntu1) jammy; urgency=medium

  * Initial upload to main archive
  * Add missing continue for invalid EV_EFI_BOOT_SERVICES_APPLICATION

 -- Julian Andres Klode <juliank@ubuntu.com>  Wed, 16 Mar 2022 10:26:08 +0100

nullboot (0.2.0-0ubuntu0.20.04~ppa1) focal; urgency=medium

  * Use /boot/efi as the ESP location once again
  * Add -no-tpm and -no-efivars flags
  * Atomically update the BOOT.CSV file
  * postinst: Only run nullbootctl if BOOT.CSV exists already
  * postinst: Add missing debhelper token

 -- Julian Andres Klode <juliank@ubuntu.com>  Wed, 19 Jan 2022 12:22:14 +0100

nullboot (0.1.1-0ubuntu0.20.04~ppa2) focal; urgency=medium

  [ Chris Coulson ]
  * Trust boot assets used in the current boot

 -- Julian Andres Klode <juliank@ubuntu.com>  Wed, 19 Jan 2022 10:35:38 +0100

nullboot (0.1.0-0ubuntu0.20.04~ppa2) focal; urgency=medium

  * triggers: Update to new path

 -- Julian Andres Klode <juliank@ubuntu.com>  Fri, 12 Nov 2021 23:02:49 +0100

nullboot (0.1.0-0ubuntu0.20.04~ppa1) focal; urgency=medium

  * First release with resealing

 -- Julian Andres Klode <juliank@ubuntu.com>  Fri, 12 Nov 2021 22:36:38 +0100

nullboot (0.0.1-0ubuntu0.20.04~ppa1) focal; urgency=medium

  * Initial release

 -- Julian Andres Klode <juliank@ubuntu.com>  Fri, 27 Aug 2021 20:32:05 +0200<|MERGE_RESOLUTION|>--- conflicted
+++ resolved
@@ -1,8 +1,8 @@
-<<<<<<< HEAD
-nullboot (0.2.2-0ubuntu0.20.04.1) focal; urgency=medium
-=======
-nullboot (0.3.0-0ubuntu1) jammy; urgency=medium
+nullboot (0.3.0-0ubuntu0.20.04.1) focal; urgency=medium
 
+  * Backport to focal (LP: #1968152)
+    - Build with golang-1.16
+    - Point debian-branch to ubuntu/focal
    * Bug fix:
      - Correctly handle deletion of boot entries
    * Misc:
@@ -16,11 +16,7 @@
  -- Julian Andres Klode <juliank@ubuntu.com>  Wed, 13 Apr 2022 18:29:56 +0200
 
 nullboot (0.2.2-0ubuntu1) jammy; urgency=medium
->>>>>>> 6487effb
 
-  * Backport to focal (LP: #1968152)
-    - Build with golang-1.16
-    - Point debian-branch to ubuntu/focal
   * shim: fallback: Terminate optional data (kernel) with space
 
  -- Julian Andres Klode <juliank@ubuntu.com>  Thu, 07 Apr 2022 12:15:50 +0200
